[workspace]
resolver = "3"
members = [
    "meksmith",
    "website"
]

[workspace.dependencies]
chumsky = { version = "0.10.1", default-features = false }
<<<<<<< HEAD
leptos = { version = "0.8.10", default-features = false }
leptos_router = { version = "0.8.6", default-features = false }
=======
leptos = { version = "0.8.9", default-features = false }
leptos_router = { version = "0.8.7", default-features = false }
>>>>>>> 72e160d0
console_error_panic_hook = { version = "0.1.7", default-features = false }
web-sys = { version = "0.3.77", default-features = false }
regex-lite = { version = "0.1.8", default-features = false }
once_cell = { version = "1.21.3", default-features = false }

# test dependencies, waiting for [workspace.dev-dependencies] support
tempfile = { version = "3.23.0", default-features = false }
rstest = { version = "0.25.0", default-features = false }

[profile.release]
opt-level = 'z'
lto = true
codegen-units = 1
panic = 'abort'
strip = true
debug = false
incremental = false
overflow-checks = false<|MERGE_RESOLUTION|>--- conflicted
+++ resolved
@@ -7,13 +7,8 @@
 
 [workspace.dependencies]
 chumsky = { version = "0.10.1", default-features = false }
-<<<<<<< HEAD
 leptos = { version = "0.8.10", default-features = false }
-leptos_router = { version = "0.8.6", default-features = false }
-=======
-leptos = { version = "0.8.9", default-features = false }
 leptos_router = { version = "0.8.7", default-features = false }
->>>>>>> 72e160d0
 console_error_panic_hook = { version = "0.1.7", default-features = false }
 web-sys = { version = "0.3.77", default-features = false }
 regex-lite = { version = "0.1.8", default-features = false }
